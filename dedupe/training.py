#!/usr/bin/python
# -*- coding: utf-8 -*-

# provides functions for selecting a sample of training data

from itertools import combinations, islice
import blocking
import core
import numpy
import logging
import random
import sys

def findUncertainPairs(field_distances, data_model, bias=0.5):
    """
    Given a set of field distances and a data model return the
    indices of the record pairs in order of uncertainty. For example,
    the first indices corresponds to the record pair where we have the
    least certainty whether the pair are duplicates or distinct.
    """

    probability = core.scorePairs(field_distances, data_model)

    p_max = (1.0 - bias)
    logging.info(p_max)

    informativity = numpy.copy(probability)
    informativity[probability < p_max] /= p_max
    informativity[probability >= p_max] = (1 - probability[probability >= p_max])/(1-p_max)


    return numpy.argsort(-informativity)


class ActiveLearning(object) :
    """
    Ask the user to label the record pair we are most uncertain of. Train the
    data model, and update our uncertainty. Repeat until user tells us she is
    finished.
    """
    def __init__(self, candidates, data_model) :

<<<<<<< HEAD
        self.candidates = candidates
        self.fields = [field for field in data_model['fields']
                       if data_model['fields'][field]['type'] not in ('Missing Data',
                                                                      'Interaction')]
        self.field_distances = core.fieldDistances(self.candidates, data_model)
        self.seen_indices = set()
=======
    fields = [field for field in data_model['fields']
              if data_model['fields'][field]['type'] not in ('Missing Data',
                                                             'Interaction',
                                                             'Higher Categories')]
>>>>>>> 456bed3c

    def getUncertainPair(self, data_model, dupe_ratio) :
        uncertain_indices = findUncertainPairs(self.field_distances,
                                               data_model,
                                               dupe_ratio)

        for uncertain_index in uncertain_indices:
            if uncertain_index not in self.seen_indices:
                self.seen_indices.add(uncertain_index)
                break

        uncertain_pairs = [self.candidates[uncertain_index]]

        return(uncertain_pairs, self.fields)


def consoleLabel(uncertain_pairs, fields):
    '''Command line interface for presenting and labeling training pairs by the user'''
    duplicates = []
    nonduplicates = []
    finished = False


    for record_pair in uncertain_pairs:
        label = ''

        for pair in record_pair:
            for field in fields:
                line = "%s : %s\n" % (field, pair[field])
                sys.stderr.write(line)
            sys.stderr.write('\n')

        sys.stderr.write('Do these records refer to the same thing?\n')

        valid_response = False
        while not valid_response:
            sys.stderr.write('(y)es / (n)o / (u)nsure / (f)inished\n')
            label = sys.stdin.readline().strip()
            if label in ['y', 'n', 'u', 'f']:
                valid_response = True

        if label == 'y':
            duplicates.append(record_pair)
        elif label == 'n':
            nonduplicates.append(record_pair)
        elif label == 'f':
            sys.stderr.write('Finished labeling\n')
            finished = True
            break
        elif label != 'u':
            sys.stderr.write('Nonvalid response\n')
            raise

    return ({0: nonduplicates, 1: duplicates}, finished)


def semiSupervisedNonDuplicates(data_sample,
                                data_model,
                                nonduplicate_confidence_threshold=.7,
                                sample_size=2000):

    confidence = 1 - nonduplicate_confidence_threshold

    def distinctPairs() :
        data_slice = data_sample[0:sample_size]
        pair_distance = core.fieldDistances(data_slice, data_model)
        scores = core.scorePairs(pair_distance, data_model)

        sample_n = 0
        for score, pair in zip(scores, data_sample) :
            if score < confidence :
                yield pair
                sample_n += 1

        if sample_n < sample_size and len(data_sample) > sample_size :
            for pair in data_sample[sample_size:] :
                pair_distance = core.fieldDistances([pair], data_model)
                score = core.scorePairs(pair_distance, data_model)
                
                if score < confidence :
                    yield (pair)

    return islice(distinctPairs(), 0, sample_size)

    

<|MERGE_RESOLUTION|>--- conflicted
+++ resolved
@@ -40,19 +40,13 @@
     """
     def __init__(self, candidates, data_model) :
 
-<<<<<<< HEAD
         self.candidates = candidates
         self.fields = [field for field in data_model['fields']
                        if data_model['fields'][field]['type'] not in ('Missing Data',
-                                                                      'Interaction')]
+                                                                      'Interaction',
+                                                                      'Higher Categories')]
         self.field_distances = core.fieldDistances(self.candidates, data_model)
         self.seen_indices = set()
-=======
-    fields = [field for field in data_model['fields']
-              if data_model['fields'][field]['type'] not in ('Missing Data',
-                                                             'Interaction',
-                                                             'Higher Categories')]
->>>>>>> 456bed3c
 
     def getUncertainPair(self, data_model, dupe_ratio) :
         uncertain_indices = findUncertainPairs(self.field_distances,
