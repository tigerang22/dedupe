from zope.index.text.lexicon import Lexicon
from zope.index.text.textindex import TextIndex
from zope.index.text.cosineindex import CosineIndex
from zope.index.text.setops import mass_weightedUnion

from BTrees.Length import Length
import math
import numpy
import logging

logger = logging.getLogger(__name__)


class CanopyIndex(TextIndex):  # pragma: no cover
    def __init__(self):
        lexicon = CanopyLexicon()
        self.index = CosineIndex(lexicon)
        self.lexicon = lexicon

    def initSearch(self):
        N = len(self.index._docweight)
        threshold = int(max(1000, N * 0.05))

<<<<<<< HEAD
        stop_words = [
            wid for wid, docs in self.index._wordinfo.items() if len(docs) > threshold
        ]
        for wid in stop_words:
            word = self.lexicon._words[wid]
            logger.info("Removing stop word {}".format(word))
            del self.lexicon._words[wid]
            del self.index._wordinfo[wid]
=======
        stop_words = []
        self._wids_dict = {}
>>>>>>> 90712f83

        bucket = self.index.family.IF.Bucket
        self._wids_dict = {}
        for wid, docs in self.index._wordinfo.items():
<<<<<<< HEAD
=======
            if len(docs) > threshold:
                stop_words.append(wid)
                continue
>>>>>>> 90712f83
            if isinstance(docs, dict):
                docs = bucket(docs)
            idf = numpy.log1p(N / len(docs))
            self.index._wordinfo[wid] = docs
            term = self.lexicon._words[wid]
            self._wids_dict[term] = (wid, idf)

        for wid in stop_words:
            word = self.lexicon._words.pop(wid)
            logger.info("Removing stop word {}".format(word))
            del self.index._wordinfo[wid]

    def apply(self, query_list, threshold, start=0, count=None):
        _wids_dict = self._wids_dict
        _wordinfo = self.index._wordinfo
        l_pow = float.__pow__

        L = []
        qw = 0.0

        for term in query_list:
            wid, weight = _wids_dict.get(term, (None, None))
            if wid is None:
                continue
            docs = _wordinfo[wid]
            L.append((docs, weight))
            qw += l_pow(weight, 2)

        results = mass_weightedUnion(L)

        qw = math.sqrt(qw)
        results = results.byValue(qw * threshold)

        return results


class CanopyLexicon(Lexicon):  # pragma: no cover
    def sourceToWordIds(self, last):
        if last is None:
            last = []
        if not isinstance(self.wordCount, Length):
            self.wordCount = Length(self.wordCount())
        self.wordCount._p_deactivate()
        return list(map(self._getWordIdCreate, last))<|MERGE_RESOLUTION|>--- conflicted
+++ resolved
@@ -21,29 +21,14 @@
         N = len(self.index._docweight)
         threshold = int(max(1000, N * 0.05))
 
-<<<<<<< HEAD
-        stop_words = [
-            wid for wid, docs in self.index._wordinfo.items() if len(docs) > threshold
-        ]
-        for wid in stop_words:
-            word = self.lexicon._words[wid]
-            logger.info("Removing stop word {}".format(word))
-            del self.lexicon._words[wid]
-            del self.index._wordinfo[wid]
-=======
         stop_words = []
         self._wids_dict = {}
->>>>>>> 90712f83
 
         bucket = self.index.family.IF.Bucket
-        self._wids_dict = {}
         for wid, docs in self.index._wordinfo.items():
-<<<<<<< HEAD
-=======
             if len(docs) > threshold:
                 stop_words.append(wid)
                 continue
->>>>>>> 90712f83
             if isinstance(docs, dict):
                 docs = bucket(docs)
             idf = numpy.log1p(N / len(docs))
